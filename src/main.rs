--- conflicted
+++ resolved
@@ -6,10 +6,6 @@
 mod dialer;
 mod server;
 mod transport;
-<<<<<<< HEAD
-mod behaviour;
-=======
->>>>>>> 3848912b
 
 // DONE: connect with js
 // DONE: secio
