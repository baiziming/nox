[package]
name = "system-services"
version = "0.1.0"
edition = "2021"

# See more keys and their definitions at https://doc.rust-lang.org/cargo/reference/manifest.html

[dependencies]
aqua-ipfs-distro = "=0.5.30"
<<<<<<< HEAD
decider-distro = "=0.6.2"
=======
decider-distro = "=0.6.3"
>>>>>>> 61aa65cf
registry-distro = "=0.9.4"
trust-graph-distro = "=0.4.11"

maplit = { workspace = true }
toml = { workspace = true }
fluence-app-service = { workspace = true }
eyre = { workspace = true }
libp2p = { workspace = true }
log = { workspace = true }
serde_json = { workspace = true }
serde = { workspace = true }

fluence-spell-dtos = { workspace = true }
tracing = { workspace = true }
futures = { workspace = true }
types = { workspace = true }

sorcerer = { workspace = true }
spell-storage = { workspace = true }
spell-event-bus = { workspace = true }
spell-service-api = { workspace = true }
particle-execution = { workspace = true }
particle-modules = { workspace = true }
particle-services = { workspace = true }
particle-args = { workspace = true }
now-millis = { workspace = true }
server-config = { workspace = true }
service-modules = { workspace = true }
uuid-utils = { workspace = true }
num_cpus = { workspace = true }<|MERGE_RESOLUTION|>--- conflicted
+++ resolved
@@ -7,11 +7,7 @@
 
 [dependencies]
 aqua-ipfs-distro = "=0.5.30"
-<<<<<<< HEAD
-decider-distro = "=0.6.2"
-=======
 decider-distro = "=0.6.3"
->>>>>>> 61aa65cf
 registry-distro = "=0.9.4"
 trust-graph-distro = "=0.4.11"
 
