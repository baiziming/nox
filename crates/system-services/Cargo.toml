--- conflicted
+++ resolved
@@ -6,13 +6,8 @@
 # See more keys and their definitions at https://doc.rust-lang.org/cargo/reference/manifest.html
 
 [dependencies]
-<<<<<<< HEAD
 aqua-ipfs-distro = "=0.6.0"
-decider-distro = "=0.6.5"
-=======
-aqua-ipfs-distro = "=0.5.30"
 decider-distro = "=0.6.6"
->>>>>>> 938f7515
 registry-distro = "=0.9.4"
 trust-graph-distro = "=0.4.11"
 
