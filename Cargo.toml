[workspace]
resolver = "2"
members = [
    "crates/libp2p",
    "crates/control-macro",
    "crates/waiting-queues",
    "crates/local-vm",
    "crates/uuid-utils",
    "crates/test-utils",
    "crates/fs-utils",
    "crates/log-utils",
    "crates/config-utils",
    "crates/service-modules",
    "crates/ivalue-utils",
    "crates/particle-args",
    "crates/json-utils",
    "crates/server-config",
    "crates/cid-utils",
    "crates/kademlia",
    "crates/async-unlock",
    "crates/now-millis",
    "crates/toml-utils",
    "crates/air-interpreter-fs",
    "crates/created-swarm",
    "crates/toy-vms",
    "crates/connected-client",
    "crates/test-constants",
    "crates/peer-metrics",
    "crates/spell-event-bus",
    "crates/spell-service-api",
    "crates/workers",
    "crates/health",
    "sorcerer",
    "crates/nox-tests",
    "crates/subnet-resolver",
    "nox",
    "aquamarine",
    "particle-protocol",
    "particle-services",
    "particle-builtins",
    "particle-modules",
    "connection-pool",
    "spell-storage",
    "particle-execution",
    "crates/system-services",
    "crates/chain-listener",
    "crates/chain-connector",
    "crates/hex-utils",
    "crates/chain-data",
    "crates/chain-types",
    "crates/types",
    "crates/core-manager"
]
exclude = [
    "nox/tests/tetraplets",
]

[workspace.dependencies]
fluence-libp2p = { path = "crates/libp2p" }
control-macro = { path = "crates/control-macro" }
waiting-queues = { path = "crates/waiting-queues" }
local-vm = { path = "crates/local-vm" }
uuid-utils = { path = "crates/uuid-utils" }
test-utils = { path = "crates/test-utils" }
fs-utils = { path = "crates/fs-utils" }
log-utils = { path = "crates/log-utils" }
config-utils = { path = "crates/config-utils" }
service-modules = { path = "crates/service-modules" }
ivalue-utils = { path = "crates/ivalue-utils" }
particle-args = { path = "crates/particle-args" }
json-utils = { path = "crates/json-utils" }
server-config = { path = "crates/server-config" }
kademlia = { path = "crates/kademlia" }
async-unlock = { path = "crates/async-unlock" }
now-millis = { path = "crates/now-millis" }
toml-utils = { path = "crates/toml-utils" }
air-interpreter-fs = { path = "crates/air-interpreter-fs" }
created-swarm = { path = "crates/created-swarm" }
toy-vms = { path = "crates/toy-vms" }
connected-client = { path = "crates/connected-client" }
test-constants = { path = "crates/test-constants" }
peer-metrics = { path = "crates/peer-metrics" }
spell-event-bus = { path = "crates/spell-event-bus" }
spell-service-api = { path = "crates/spell-service-api" }
workers = { path = "crates/workers" }
cid-utils = { path = "crates/cid-utils" }
sorcerer = { path = "sorcerer" }
nox = { path = "nox" }
aquamarine = { path = "aquamarine" }
particle-protocol = { path = "particle-protocol" }
particle-services = { path = "particle-services" }
particle-builtins = { path = "particle-builtins" }
particle-modules = { path = "particle-modules" }
connection-pool = { path = "connection-pool" }
spell-storage = { path = "spell-storage" }
particle-execution = { path = "particle-execution" }
system-services = { path = "crates/system-services" }
health = { path = "crates/health" }
subnet-resolver = { path = "crates/subnet-resolver" }
hex-utils = { path = "crates/hex-utils" }
chain-data = { path = "crates/chain-data" }
chain-listener = { path = "crates/chain-listener" }
chain-connector = { path = "crates/chain-connector" }
chain-types = { path = "crates/chain-types" }
types = { path = "crates/types" }
core-manager = { path = "crates/core-manager" }

# spell
<<<<<<< HEAD
fluence-spell-dtos = "=0.7.3"
fluence-spell-distro = "=0.7.3"
=======
fluence-spell-dtos = { version = "=0.7.2"}
fluence-spell-distro = { version = "=0.7.2" }
>>>>>>> c5056ea5

# marine
fluence-app-service = "0.35.0"
marine-utils = "0.5.1"
marine-it-parser = "0.16.0"

# avm
avm-server = "=0.35.0"
air-interpreter-wasm = "=0.59.0"

# libp2p
libp2p = { version = "0.53.2", features = ["noise", "tcp", "dns", "websocket", "yamux", "tokio", "kad", "ping", "identify", "macros"] }
libp2p-core = { version = "0.41.2", default-features = false, features = ["secp256k1"] }
libp2p-metrics = "0.14.1"
libp2p-noise = "0.44.0"
libp2p-mplex = "0.41.0"
libp2p-swarm = "0.44.1"
libp2p-identity = "0.2.8"
libp2p-connection-limits = "0.3.1"
libp2p-kad = "0.45.3"
multihash = "0.19.1"
prometheus-client = "0.22.1"

eyre = "0.6.12"
base64 = "0.21.7"
bs58 = "0.5.0"
fluence-keypair = "0.10.4"
parking_lot = "0.12.1"
tokio = "1.36.0"
async-trait = "0.1.77"
tokio-stream = "0.1.14"
tokio-util = "0.7.10"
uuid = { version = "1.7.0", features = ["v4"] }
derivative = "2.2.0"
serde_json = { version = "1.0.113", features = ["preserve_order"] }
fstrings = "0.2.3"
maplit = "1.0.2"
log = "0.4.20"
tracing = { version = "0.1.40", default-features = false, features = ["log"] }
tracing-subscriber = "0.3.18"
console-subscriber = "0.2.0"
futures = "0.3.30"
thiserror = "1.0.56"
serde = "1.0.196"
toml = "0.5.11"
itertools = "0.12.1"
humantime-serde = "1.1.1"
cid = "0.11.0"
libipld = "0.16.0"
axum = "0.7.4"
reqwest = "0.11.24"
once_cell = "1.19.0"
tempfile = "3.9.0"
hex = "0.4.3"
ethabi = "18.0.0"
jsonrpsee = "0.21.0"
blake3 = "1.5.0"
rand = "0.8.5"
futures-util = "0.3.30"
num_cpus = "1.16.0"
enum_dispatch = "0.3.12"
serde_with = "3.6.0"
mockito = "1.2.0"
clarity = "1.3.0"
cpu-utils = { git = "https://github.com/fluencelabs/capacity-commitment-prover/", branch = "main" }
ccp-shared = { git = "https://github.com/fluencelabs/capacity-commitment-prover/", branch = "main" }
ccp-rpc-client = { git = "https://github.com/fluencelabs/capacity-commitment-prover.git", branch = "main" }


# Enable a small amount of optimization in debug mode
[profile.dev]
opt-level = 0

# Enable high optimizations for dependencies, but not for our code:
[profile.dev.package."*"]
opt-level = 3
codegen-units = 256

[profile.dev.package.clap]
debug-assertions = false

[profile.release]
strip = true
lto = false
codegen-units = 1 # Reduce number of codegen units to increase optimizations

[profile.profiling]
inherits = "release"
debug = true
strip = false
lto = false<|MERGE_RESOLUTION|>--- conflicted
+++ resolved
@@ -106,13 +106,8 @@
 core-manager = { path = "crates/core-manager" }
 
 # spell
-<<<<<<< HEAD
-fluence-spell-dtos = "=0.7.3"
-fluence-spell-distro = "=0.7.3"
-=======
-fluence-spell-dtos = { version = "=0.7.2"}
-fluence-spell-distro = { version = "=0.7.2" }
->>>>>>> c5056ea5
+fluence-spell-dtos = { version = "=0.7.4"}
+fluence-spell-distro = { version = "=0.7.4" }
 
 # marine
 fluence-app-service = "0.35.0"
