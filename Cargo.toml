[workspace]
resolver = "2"
members = [
    "crates/libp2p",
    "crates/control-macro",
    "crates/waiting-queues",
    "crates/local-vm",
    "crates/uuid-utils",
    "crates/test-utils",
    "crates/fs-utils",
    "crates/log-utils",
    "crates/config-utils",
    "crates/service-modules",
    "crates/ivalue-utils",
    "crates/particle-args",
    "crates/json-utils",
    "crates/server-config",
    "crates/cid-utils",
    "crates/kademlia",
    "crates/async-unlock",
    "crates/now-millis",
    "crates/toml-utils",
    "crates/air-interpreter-fs",
    "crates/created-swarm",
    "crates/toy-vms",
    "crates/connected-client",
    "crates/test-constants",
    "crates/peer-metrics",
    "crates/spell-event-bus",
    "crates/spell-service-api",
    "crates/workers",
    "crates/health",
    "sorcerer",
    "crates/nox-tests",
    "crates/subnet-resolver",
    "nox",
    "aquamarine",
    "particle-protocol",
    "particle-services",
    "particle-builtins",
    "particle-modules",
    "connection-pool",
    "spell-storage",
    "particle-execution",
    "crates/system-services",
    "crates/chain-listener",
    "crates/chain-connector",
    "crates/hex-utils",
    "crates/chain-data",
    "crates/chain-types",
    "crates/types",
    "crates/core-manager"
]
exclude = [
    "nox/tests/tetraplets",
]

[workspace.dependencies]
fluence-libp2p = { path = "crates/libp2p" }
control-macro = { path = "crates/control-macro" }
waiting-queues = { path = "crates/waiting-queues" }
local-vm = { path = "crates/local-vm" }
uuid-utils = { path = "crates/uuid-utils" }
test-utils = { path = "crates/test-utils" }
fs-utils = { path = "crates/fs-utils" }
log-utils = { path = "crates/log-utils" }
config-utils = { path = "crates/config-utils" }
service-modules = { path = "crates/service-modules" }
ivalue-utils = { path = "crates/ivalue-utils" }
particle-args = { path = "crates/particle-args" }
json-utils = { path = "crates/json-utils" }
server-config = { path = "crates/server-config" }
kademlia = { path = "crates/kademlia" }
async-unlock = { path = "crates/async-unlock" }
now-millis = { path = "crates/now-millis" }
toml-utils = { path = "crates/toml-utils" }
air-interpreter-fs = { path = "crates/air-interpreter-fs" }
created-swarm = { path = "crates/created-swarm" }
toy-vms = { path = "crates/toy-vms" }
connected-client = { path = "crates/connected-client" }
test-constants = { path = "crates/test-constants" }
peer-metrics = { path = "crates/peer-metrics" }
spell-event-bus = { path = "crates/spell-event-bus" }
spell-service-api = { path = "crates/spell-service-api" }
workers = { path = "crates/workers" }
cid-utils = { path = "crates/cid-utils" }
sorcerer = { path = "sorcerer" }
nox = { path = "nox" }
aquamarine = { path = "aquamarine" }
particle-protocol = { path = "particle-protocol" }
particle-services = { path = "particle-services" }
particle-builtins = { path = "particle-builtins" }
particle-modules = { path = "particle-modules" }
connection-pool = { path = "connection-pool" }
spell-storage = { path = "spell-storage" }
particle-execution = { path = "particle-execution" }
system-services = { path = "crates/system-services" }
health = { path = "crates/health" }
subnet-resolver = { path = "crates/subnet-resolver" }
hex-utils = { path = "crates/hex-utils" }
chain-data = { path = "crates/chain-data" }
chain-listener = { path = "crates/chain-listener" }
chain-connector = { path = "crates/chain-connector" }
chain-types = { path = "crates/chain-types" }
types = { path = "crates/types" }
core-manager = { path = "crates/core-manager" }

# spell
fluence-spell-dtos = "=0.7.3"
<<<<<<< HEAD
fluence-spell-distro = "=0.7.2"
=======
fluence-spell-distro = "=0.7.3"
>>>>>>> 938f7515

# marine
fluence-app-service = { version = "0.33.0" }
marine-utils = "0.5.1"
marine-it-parser = "0.15.1"

# avm
avm-server = "=0.35.0"
air-interpreter-wasm = "=0.59.0"

# libp2p
libp2p = { version = "0.53.2", features = ["noise", "tcp", "dns", "websocket", "yamux", "tokio", "kad", "ping", "identify", "macros"] }
libp2p-core = { version = "0.41.2", default-features = false, features = ["secp256k1"] }
libp2p-metrics = "0.14.1"
libp2p-noise = "0.44.0"
libp2p-mplex = "0.41.0"
libp2p-swarm = "0.44.1"
libp2p-identity = "0.2.8"
libp2p-connection-limits = "0.3.1"
libp2p-kad = "0.45.3"
multihash = "0.19.1"
prometheus-client = "0.22.1"

eyre = "0.6.12"
base64 = "0.21.7"
bs58 = "0.5.0"
fluence-keypair = "0.10.4"
parking_lot = "0.12.1"
tokio = "1.36.0"
async-trait = "0.1.77"
tokio-stream = "0.1.14"
tokio-util = "0.7.10"
uuid = { version = "1.7.0", features = ["v4"] }
derivative = "2.2.0"
serde_json = { version = "1.0.113", features = ["preserve_order"] }
fstrings = "0.2.3"
maplit = "1.0.2"
log = "0.4.20"
tracing = { version = "0.1.40", default-features = false, features = ["log"] }
tracing-subscriber = "0.3.18"
console-subscriber = "0.2.0"
futures = "0.3.30"
thiserror = "1.0.56"
serde = "1.0.196"
toml = "0.5.11"
itertools = "0.12.1"
humantime-serde = "1.1.1"
cid = "0.11.0"
libipld = "0.16.0"
axum = "0.7.4"
reqwest = "0.11.24"
once_cell = "1.19.0"
tempfile = "3.9.0"
hex = "0.4.3"
ethabi = "18.0.0"
jsonrpsee = "0.21.0"
blake3 = "1.5.0"
rand = "0.8.5"
futures-util = "0.3.30"
num_cpus = "1.16.0"
enum_dispatch = "0.3.12"
serde_with = "3.6.0"
mockito = "1.2.0"
clarity = "1.3.0"
cpu-utils = { git = "https://github.com/fluencelabs/capacity-commitment-prover/", branch = "main" }
ccp-shared = { git = "https://github.com/fluencelabs/capacity-commitment-prover/", branch = "main" }
ccp-rpc-client = { git = "https://github.com/fluencelabs/capacity-commitment-prover.git", branch = "main" }


# Enable a small amount of optimization in debug mode
[profile.dev]
opt-level = 0

# Enable high optimizations for dependencies, but not for our code:
[profile.dev.package."*"]
opt-level = 3
codegen-units = 256

[profile.dev.package.clap]
debug-assertions = false

[profile.release]
strip = true
lto = false
codegen-units = 1 # Reduce number of codegen units to increase optimizations

[profile.profiling]
inherits = "release"
debug = true
strip = false
lto = false<|MERGE_RESOLUTION|>--- conflicted
+++ resolved
@@ -107,11 +107,7 @@
 
 # spell
 fluence-spell-dtos = "=0.7.3"
-<<<<<<< HEAD
-fluence-spell-distro = "=0.7.2"
-=======
 fluence-spell-distro = "=0.7.3"
->>>>>>> 938f7515
 
 # marine
 fluence-app-service = { version = "0.33.0" }
